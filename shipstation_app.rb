--- conflicted
+++ resolved
@@ -89,70 +89,6 @@
   end
 
   post '/get_shipments' do
-<<<<<<< HEAD
-
-    begin
-      authenticate_shipstation
-
-      since = Time.parse(@config[:since]).iso8601
-
-      @client.Shipments.filter("CreateDate ge datetime'#{since}'")
-      shipstation_result = @client.execute
-
-      # TODO - get shipping carrier, etc.
-      shipstation_result.each do |resource|
-
-        # lookup the shipment (aka order) number that we originally supplied shipstation with
-        @client.Orders.filter("OrderID eq #{resource.OrderID.to_s}")
-
-        order_resource = @client.execute.first
-        shipment_number = order_resource.OrderNumber
-
-        full_name = order_resource.ShipName.to_s
-        firstname = full_name.split(" ").first
-        lastname = full_name.split(" ").last
-
-        add_object :shipment, {
-            id: shipment_number,
-            tracking: resource.TrackingNumber,
-            shipstation_id: resource.ShipmentID.to_s,
-            status: "shipped",
-            shipping_address: {
-                firstname: firstname,
-                lastname:  lastname,
-                address1:  order_resource.ShipStreet1,
-                address2:  order_resource.ShipStreet2,
-                zipcode:   order_resource.ShipPostalCode,
-                city:      order_resource.ShipCity,
-                state:     order_resource.ShipState,
-                country:   order_resource.ShipCountryCode,
-                phone:     order_resource.ShipPhone
-            }
-        }
-      end
-      @kount = shipstation_result.count
-
-    rescue => e
-      # tell Honeybadger
-      log_exception(e)
-
-      # tell the hub about the unsuccessful get attempt
-      result 500, "Unable to get shipments from ShipStation. Error: #{e.message}"
-    end
-
-    if @kount > 0
-      # ShipStation appears to be recording their timestamps in local (PST) time but storing that timestamp
-      # as UTC (so it's basically 7-8 hours off the correct time (depending on daylight savings). To compensate
-      # for this the timestamp we use for "now" should be adjusted accordingly.
-      now = (Time.now + Time.zone_offset("PDT")).utc.iso8601
-
-      # Tell Wombat to use the current time as the 'high watermark' the next time it checks
-      add_parameter 'since', now
-
-      set_summary "Retrieved #{@kount} shipments from ShipStation"
-    end
-
-=======
     # ShipStation appears to be recording their timestamps in local (PST) time but storing that timestamp
     # as UTC (so it's basically 7-8 hours off the correct time (depending on daylight savings). To compensate
     # for this the timestamp we use for "since" should be adjusted accordingly.
@@ -190,15 +126,20 @@
         },
         shipstation: shipment
       }
-
-      @new_since = Time.parse(shipment["createDate"] + "PDT") + 1.second
-    end
-
-    # # Tell Wombat to use the current time as the 'high watermark' the next time it checks
-    add_parameter 'since', @new_since || Time.now
-
-    set_summary "Retrieved #{@kount} shipments from ShipStation" if @kount > 0
->>>>>>> 030ff985
+    end
+
+    if @kount > 0
+      # ShipStation appears to be recording their timestamps in local (PST) time but storing that timestamp
+      # as UTC (so it's basically 7-8 hours off the correct time (depending on daylight savings). To compensate
+      # for this the timestamp we use for "now" should be adjusted accordingly.
+      now = (Time.now + Time.zone_offset("PDT")).utc.iso8601
+
+      # Tell Wombat to use the current time as the 'high watermark' the next time it checks
+      add_parameter 'since', now
+
+      set_summary "Retrieved #{@kount} shipments from ShipStation"
+    end
+
     result 200
   end
 
@@ -235,7 +176,10 @@
       "orderStatus" => map_status(shipment[:status]), #required: hold, canceled, awaiting_shipment
       "shipTo" => populate_address(shipment[:shipping_address]), #required (see populate_address for details)
       "billTo" => populate_address(shipment[:billing_address]) || populate_address(shipment[:shipping_address]),
+      "shippingAmount" => shipment[:shipping_amount].to_f.to_s,
       "customerNotes" => shipment[:delivery_instructions],
+      "internalNotes" => shipment[:internal_notes],
+      "gift" => shipment[:is_gift],
       "packageCode" => 'package',
       "advancedOptions" => populate_advanced(shipment),
       "carrierCode" => carrier_code,
@@ -244,16 +188,6 @@
     }
   end
 
-<<<<<<< HEAD
-    case shipment[:status]
-      when 'hold'
-        resource.OrderStatusID = STATUS_ON_HOLD
-        resource.HoldUntil = shipment[:hold_until]
-      when /cancell?ed/
-        resource.OrderStatusID = STATUS_CANCELLED
-      else
-        resource.OrderStatusID = STATUS_AWAITING_SHIPMENT
-=======
   def populate_advanced(shipment)
     {
       "storeId" => @config[:shipstation_store_id],
@@ -274,7 +208,6 @@
         "quantity" => item[:quantity],
         "unitPrice" => item[:price]
       }
->>>>>>> 030ff985
     end
   end
 
@@ -302,28 +235,6 @@
     else
       'awaiting_shipment'
     end
-<<<<<<< HEAD
-
-    resource.ShipName        = shipment[:shipping_address][:firstname] + " " + shipment[:shipping_address][:lastname]
-    resource.ShipPhone       = shipment[:shipping_address][:phone]
-    resource.ShipPostalCode  = shipment[:shipping_address][:zipcode]
-    resource.ShipState       = shipment[:shipping_address][:state]
-    resource.ShipStreet1     = shipment[:shipping_address][:address1]
-    resource.ShipStreet2     = shipment[:shipping_address][:address2]
-    resource.OrderDate       = shipment[:created_at] || Time.now
-    resource.PayDate         = shipment[:created_at] || Time.now
-    resource.OrderTotal      = shipment[:order_total].to_f.to_s
-    resource.ShippingAmount  = shipment[:shipping_amount].to_f.to_s
-    resource.CustomField1    = shipment[:custom_field_1]
-    resource.CustomField2    = shipment[:custom_field_2]
-    resource.CustomField3    = shipment[:custom_field_3]
-    resource.NotesFromBuyer  = shipment[:notes_from_buyer]
-    resource.NotesToBuyer    = shipment[:notes_to_buyer]
-    resource.InternalNotes   = shipment[:internal_notes]
-    resource.Gift            = shipment[:is_gift]
-    resource
-=======
->>>>>>> 030ff985
   end
 
   def ship_headers
